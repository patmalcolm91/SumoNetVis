--- conflicted
+++ resolved
@@ -335,6 +335,8 @@
         """
         self.id = attrib["id"]
         self.shape = None
+        self.incLanes = attrib["incLanes"].split(" ") if "incLanes" in attrib else []
+        self.intLanes = attrib["intLanes"].split(" ") if "intLanes" in attrib else []
         if "shape" in attrib:
             coords = [[float(coord) for coord in xy.split(",")] for xy in attrib["shape"].split(" ")]
             if len(coords) > 2:
@@ -396,24 +398,6 @@
         polygons = MultiPolygon(lane_geoms)
         return polygons.bounds
 
-<<<<<<< HEAD
-    def generate_obj_text(self):
-        content = ""
-        vertex_count = 0
-        for edge in self.edges:
-            if edge.function == "internal":
-                continue
-            for lane in edge.lanes:
-                lane_content, vertex_count = lane.generate_obj_text(vertex_count)
-                content += lane_content
-        for junction in self.junctions:
-            if junction.shape is not None:
-                junction_content, vertex_count = junction.generate_obj_text(vertex_count)
-                content += junction_content
-        return content
-
-=======
->>>>>>> 624c9d46
     def generate_obj_text(self):
         content = ""
         vertex_count = 0
